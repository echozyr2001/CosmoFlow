--- conflicted
+++ resolved
@@ -4,34 +4,18 @@
 use std::fmt;
 
 /// Represents an action that controls flow between nodes in CosmoFlow workflows.
-<<<<<<< HEAD
-///
-/// This simplified version focuses on the most commonly used action patterns
-/// while eliminating complex features that had minimal real-world adoption.
-=======
 ///
 /// This simplified version focuses on the most commonly used action patterns
 /// while eliminating complex features that had minimal real-world adoption.
 ///
 /// # Examples
 ///
-/// ## Creating Simple Actions (53.3% of usage)
-/// ```
-/// use cosmoflow::action::Action;
->>>>>>> d8a46117
-///
-/// # Examples
-///
-<<<<<<< HEAD
-=======
-/// ## Creating Parameterized Actions (1.0% of usage)
->>>>>>> d8a46117
 /// ```
 /// use cosmoflow::action::Action;
 /// use serde_json::json;
 /// use std::collections::HashMap;
 ///
-/// // Simple action (most common - 53.3% of usage)
+/// // Simple action
 /// let simple = Action::simple("next_node");
 /// assert_eq!(simple.name(), "next_node");
 /// assert!(simple.is_simple());
@@ -48,26 +32,12 @@
 /// let multi_param = Action::with_params("process", params);
 /// assert_eq!(multi_param.param_count(), 2);
 /// ```
-///
-/// ## Creating Actions with Routing Logic
-/// ```
-/// use cosmoflow::action::Action;
-/// use serde_json::json;
-/// use std::collections::HashMap;
-///
-/// // Use parameterized actions for conditional routing
-/// let mut params = HashMap::new();
-/// params.insert("condition".to_string(), json!("ready"));
-/// params.insert("true_action".to_string(), json!("proceed"));
-/// params.insert("false_action".to_string(), json!("wait"));
-/// let action = Action::with_params("conditional", params);
-/// ```
 #[derive(Debug, Clone, PartialEq, Serialize, Deserialize)]
 pub enum Action {
-    /// Simple string-based action (most common - 53.3% of usage)
+    /// Simple string-based action
     Simple(String),
 
-    /// Action with parameters (essential for data passing - 1.0% of usage)
+    /// Action with parameters
     Parameterized {
         /// The name of the action.
         name: String,
@@ -80,7 +50,7 @@
 impl Action {
     /// Create a simple action from a string
     ///
-    /// Simple actions are the most common type (53.3% of usage), consisting of just a name/label
+    /// Simple actions are the most common type, consisting of just a name/label
     /// that identifies the next step in the workflow.
     pub fn simple<S: Into<String>>(name: S) -> Self {
         Action::Simple(name.into())
@@ -97,7 +67,6 @@
         }
     }
 
-<<<<<<< HEAD
     /// Create a parameterized action with a single parameter (convenience method)
     ///
     /// This is a convenience method for the common case of creating an action
@@ -112,27 +81,6 @@
     }
 
     /// Get the primary name/identifier of the action
-=======
-    /// Get the primary name/identifier of the action
-    ///
-    /// Returns the string identifier for this action.
-    ///
-    /// # Examples
-    ///
-    /// ```rust
-    /// use cosmoflow::action::Action;
-    /// use serde_json::json;
-    /// use std::collections::HashMap;
-    ///
-    /// let simple = Action::simple("test");
-    /// assert_eq!(simple.name(), "test");
-    ///
-    /// let mut params = HashMap::new();
-    /// params.insert("condition".to_string(), json!("ready"));
-    /// let conditional = Action::with_params("conditional", params);
-    /// assert_eq!(conditional.name(), "conditional");
-    /// ```
->>>>>>> d8a46117
     pub fn name(&self) -> String {
         match self {
             Action::Simple(name) => name.clone(),
@@ -144,30 +92,11 @@
     ///
     /// Returns a reference to the parameters map if this action carries parameters,
     /// or None if it doesn't.
-<<<<<<< HEAD
-=======
-    ///
-    /// # Examples
-    ///
-    /// ```rust
-    /// use cosmoflow::action::Action;
-    /// use serde_json::json;
-    /// use std::collections::HashMap;
-    ///
-    /// let mut params = HashMap::new();
-    /// params.insert("key".to_string(), json!("value"));
-    /// let action = Action::with_params("test", params);
-    ///
-    /// assert!(action.params().is_some());
-    /// assert_eq!(action.params().unwrap().get("key").unwrap(), &json!("value"));
-    /// ```
->>>>>>> d8a46117
     pub fn params(&self) -> Option<&HashMap<String, Value>> {
         match self {
             Action::Parameterized { params, .. } => Some(params),
             _ => None,
         }
-<<<<<<< HEAD
     }
 
     /// Get a specific parameter value by key
@@ -176,57 +105,22 @@
     /// the action doesn't have parameters or the key doesn't exist.
     pub fn get_param(&self, key: &str) -> Option<&Value> {
         self.params()?.get(key)
-=======
->>>>>>> d8a46117
     }
 
     /// Check if this is a simple action
     ///
-<<<<<<< HEAD
     /// Returns true if this is a simple string-based action without any parameters.
-=======
-    /// Returns true if this is a simple string-based action without any
-    /// additional features like parameters or conditions.
-    ///
-    /// # Examples
-    ///
-    /// ```rust
-    /// use cosmoflow::action::Action;
-    ///
-    /// let simple = Action::simple("test");
-    /// assert!(simple.is_simple());
-    ///
-    /// let complex = Action::with_params("test", std::collections::HashMap::new());
-    /// assert!(!complex.is_simple());
-    /// ```
->>>>>>> d8a46117
     pub fn is_simple(&self) -> bool {
         matches!(self, Action::Simple(_))
     }
 
-<<<<<<< HEAD
     /// Check if this is a parameterized action
-=======
-    /// Check if this action has parameters
-    ///
-    /// Returns true if this action carries parameters (key-value data).
-    ///
-    /// # Examples
-    ///
-    /// ```rust
-    /// use cosmoflow::action::Action;
-    /// use std::collections::HashMap;
-    ///
-    /// let simple = Action::simple("test");
-    /// assert!(!simple.has_params());
->>>>>>> d8a46117
     ///
     /// Returns true if this action carries parameters (key-value data).
     /// This is the inverse of `is_simple()`.
     pub fn is_parameterized(&self) -> bool {
         matches!(self, Action::Parameterized { .. })
     }
-<<<<<<< HEAD
 
     /// Check if this action has a specific parameter
     ///
@@ -241,8 +135,6 @@
     pub fn param_count(&self) -> usize {
         self.params().map_or(0, |params| params.len())
     }
-=======
->>>>>>> d8a46117
 }
 
 impl fmt::Display for Action {
