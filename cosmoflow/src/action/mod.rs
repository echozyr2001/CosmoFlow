--- conflicted
+++ resolved
@@ -1,6 +1,5 @@
 #![deny(missing_docs)]
-<<<<<<< HEAD
-//! # CosmoFlow Action (Streamlined)
+//! # CosmoFlow Action
 //!
 //! This module provides a streamlined action system for controlling workflow
 //! execution in the CosmoFlow engine. The design focuses on essential functionality
@@ -29,26 +28,6 @@
 //! - `get_param(key)` - Get specific parameter value
 //! - `has_param(key)` - Check if specific parameter exists
 //! - `param_count()` - Get number of parameters
-=======
-//! # CosmoFlow Action (Simplified)
-//!
-//! This module provides a simplified action system for controlling workflow
-//! execution in the CosmoFlow engine. The design has been streamlined based
-//! on usage analysis to focus on the most commonly used patterns.
-//!
-//! ## Key Simplifications
-//!
-//! - **Reduced Variants**: From 6 to 3 Action variants (Simple, Parameterized, Conditional)
-//! - **Eliminated Complexity**: Removed Prioritized, WithMetadata, and Multiple variants
-//! - **Simplified Conditions**: Replaced complex ActionCondition system with simple key-value comparisons
-//! - **Performance Optimized**: Removed recursive operations and complex nested structures
->>>>>>> d8a46117
-//!
-//! ## Usage Statistics (Based on Analysis)
-//!
-//! - **Simple Actions**: 53.3% of usage - Basic string-based routing
-//! - **Parameterized Actions**: 1.0% of usage - Actions with additional data
-//! - **Conditional Actions**: 0.3% of usage - Dynamic routing based on conditions
 //!
 //! ## Examples
 //!
@@ -57,7 +36,6 @@
 //! use cosmoflow::action::Action;
 //!
 //! let action = Action::simple("next_step");
-<<<<<<< HEAD
 //! assert!(action.is_simple());
 //! ```
 //!
@@ -72,41 +50,16 @@
 //! ```
 //!
 //! ### Multiple Parameter Actions
-=======
-//! ```
-//!
-//! ### Parameterized Actions
 //! ```rust
 //! use cosmoflow::action::Action;
 //! use serde_json::json;
 //! use std::collections::HashMap;
 //!
 //! let mut params = HashMap::new();
-//! params.insert("retry_count".to_string(), json!(3));
-//! let action = Action::with_params("retry", params);
-//! ```
-//!
-//! ### Routing Actions (for Conditional Logic)
->>>>>>> d8a46117
-//! ```rust
-//! use cosmoflow::action::Action;
-//! use serde_json::json;
-//! use std::collections::HashMap;
-//!
-<<<<<<< HEAD
-//! let mut params = HashMap::new();
 //! params.insert("timeout".to_string(), json!(30));
 //! params.insert("retries".to_string(), json!(3));
 //! let action = Action::with_params("process", params);
 //! assert_eq!(action.param_count(), 2);
-=======
-//! // Use parameterized actions for conditional routing
-//! let mut params = HashMap::new();
-//! params.insert("condition".to_string(), json!("ready"));
-//! params.insert("true_action".to_string(), json!("proceed"));
-//! params.insert("false_action".to_string(), json!("wait"));
-//! let action = Action::with_params("conditional", params);
->>>>>>> d8a46117
 //! ```
 //!
 //! For more information, please see the main [`cosmoflow`](https://docs.rs/cosmoflow)
